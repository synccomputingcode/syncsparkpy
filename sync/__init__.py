"""Library for leveraging the power of Sync"""
<<<<<<< HEAD
=======

>>>>>>> 6984b677
__version__ = "1.4.0"

TIME_FORMAT = "%Y-%m-%dT%H:%M:%SZ"<|MERGE_RESOLUTION|>--- conflicted
+++ resolved
@@ -1,8 +1,5 @@
 """Library for leveraging the power of Sync"""
-<<<<<<< HEAD
-=======
 
->>>>>>> 6984b677
 __version__ = "1.4.0"
 
 TIME_FORMAT = "%Y-%m-%dT%H:%M:%SZ"