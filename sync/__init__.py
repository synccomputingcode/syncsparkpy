"""Library for leveraging the power of Sync"""
<<<<<<< HEAD
__version__ = "0.4.3"
=======
__version__ = "0.4.4"
>>>>>>> 3f0d174e

TIME_FORMAT = "%Y-%m-%dT%H:%M:%SZ"<|MERGE_RESOLUTION|>--- conflicted
+++ resolved
@@ -1,8 +1,4 @@
 """Library for leveraging the power of Sync"""
-<<<<<<< HEAD
-__version__ = "0.4.3"
-=======
 __version__ = "0.4.4"
->>>>>>> 3f0d174e
 
 TIME_FORMAT = "%Y-%m-%dT%H:%M:%SZ"