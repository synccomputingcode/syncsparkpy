--- conflicted
+++ resolved
@@ -14,21 +14,16 @@
 
 import boto3 as boto
 
-<<<<<<< HEAD
 from sync.api.predictions import (
     create_prediction_with_eventlog_bytes,
     get_prediction,
     get_predictions,
 )
-from sync.api.projects import create_project_submission_with_eventlog_bytes, get_project
-=======
-from sync.api.predictions import create_prediction_with_eventlog_bytes, get_prediction
 from sync.api.projects import (
     create_project_submission_with_eventlog_bytes,
     get_project,
     get_project_recommendation,
 )
->>>>>>> ed81ffe7
 from sync.clients.databricks import get_default_client
 from sync.config import CONFIG
 from sync.models import DatabricksAPIError, DatabricksClusterReport, DatabricksError, Response
@@ -671,7 +666,6 @@
     return prediction_response
 
 
-<<<<<<< HEAD
 def apply_project_recommendation(job_id: str, project_id: str, recommendation_id: str = None):
     """Updates jobs with prediction configuration
 
@@ -725,7 +719,8 @@
         return Response(error=DatabricksAPIError(**response))
 
     return Response(result=recommendation_id)
-=======
+
+
 def get_recommendation_job(job_id: str, project_id: str, recommendation_id: str) -> Response[dict]:
     """Apply the recommendation to the specified job.
 
@@ -810,7 +805,6 @@
 
         return Response(result=recommendation_cluster)
     return recommendation_response
->>>>>>> ed81ffe7
 
 
 def get_project_job(job_id: str, project_id: str, region_name: str = None) -> Response[dict]:
