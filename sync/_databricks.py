"""
Utilities for interacting with Databricks
"""
import gzip
import io
import logging
import time
import zipfile
from collections import defaultdict
from datetime import datetime, timezone
from pathlib import Path
from time import sleep
from typing import Any, Collection, Dict, List, Set, Tuple, TypeVar, Union
from urllib.parse import urlparse

import boto3 as boto

from sync.api.predictions import (
    create_prediction_with_eventlog_bytes,
    get_prediction,
    get_predictions,
    wait_for_final_prediction_status,
)
from sync.api.projects import (
    create_project_recommendation,
    create_project_submission_with_eventlog_bytes,
    get_project,
    get_project_recommendation,
    wait_for_recommendation,
)
from sync.clients.databricks import get_default_client
from sync.config import CONFIG
from sync.models import (
    DatabricksAPIError,
    DatabricksClusterReport,
    DatabricksError,
    PredictionError,
    Response,
)
from sync.utils.dbfs import format_dbfs_filepath, read_dbfs_file

logger = logging.getLogger(__name__)


def create_prediction(
    plan_type: str,
    compute_type: str,
    cluster: dict,
    cluster_events: dict,
    eventlog: bytes,
    instances: dict = None,
    volumes: dict = None,
    tasks: List[dict] = None,
    project_id: str = None,
) -> Response[str]:
    """Create a Databricks prediction

    :param plan_type: either "Standard", "Premium" or "Enterprise"
    :type plan_type: str
    :param compute_type: e.g. "Jobs Compute"
    :type compute_type: str
    :param cluster: The Databricks cluster definition as defined by -
        https://docs.databricks.com/dev-tools/api/latest/clusters.html#get
    :type cluster: dict
    :param cluster_events: All events, including paginated events, for the cluster as defined by -
        https://docs.databricks.com/dev-tools/api/latest/clusters.html#events
        If the cluster is a long-running cluster, this should only include events relevant to the time window that a
        run occurred in.
    :type cluster_events: dict
    :param eventlog: encoded event log zip
    :type eventlog: bytes
    :param instances: All EC2 Instances that were a part of the cluster. Expects a data format as is returned by
        `boto3's EC2.describe_instances API <https://boto3.amazonaws.com/v1/documentation/api/latest/reference/services/ec2/client/describe_instances.html>`_
        Instances should be narrowed to just those instances relevant to the Databricks Run. This can be done by passing
        a `tag:ClusterId` filter to the describe_instances call like -
        ``Filters=[{"Name": "tag:ClusterId", "Values": ["my-dbx-clusterid"]}]``
        If there are multiple pages of instances, all pages should be accumulated into 1 dictionary and passed to this
        function
    :type instances: dict, optional
    :param volumes: The EBS volumes that were attached to this cluster
    :type volumes: dict, optional
    :param tasks: The Databricks Tasks associated with the cluster
    :type tasks: List[dict]
    :param project_id: Sync project ID, defaults to None
    :type project_id: str, optional
    :return: prediction ID
    :rtype: Response[str]
    """
    return create_prediction_with_eventlog_bytes(
        get_default_client().get_platform(),
        {
            "plan_type": plan_type,
            "compute_type": compute_type,
            "cluster": cluster,
            "cluster_events": cluster_events,
            "instances": instances,
            "volumes": volumes,
            "tasks": tasks,
        },
        "eventlog.zip",
        eventlog,
        project_id,
    )


def create_cluster(config: dict) -> Response[str]:
    """Create Databricks cluster from the provided configuration.

    The configuration should match that described here: https://docs.databricks.com/dev-tools/api/latest/clusters.html#create

    :param config: cluster configuration
    :type config: dict
    :return: cluster ID
    :rtype: Response[str]
    """
    response = get_default_client().create_cluster(config)
    if "error_code" in response:
        return Response(error=DatabricksAPIError(**response))

    return Response(result=response["cluster_id"])


def get_cluster(cluster_id: str) -> Response[dict]:
    """Get Databricks cluster.

    :param cluster_id: cluster ID
    :type cluster_id: str
    :return: cluster object
    :rtype: Response[dict]
    """
    cluster = get_default_client().get_cluster(cluster_id)
    if "error_code" in cluster:
        return Response(error=DatabricksAPIError(**cluster))

    return Response(result=cluster)


def create_prediction_for_run(
    run_id: str,
    plan_type: str,
    compute_type: str,
    project_id: str = None,
    allow_incomplete_cluster_report: bool = False,
    exclude_tasks: Union[Collection[str], None] = None,
) -> Response[str]:
    """Create a prediction for the specified Databricks run.

    :param run_id: Databricks run ID
    :type run_id: str
    :param plan_type: either "Standard", "Premium" or "Enterprise"
    :type plan_type: str
    :param compute_type: e.g. "Jobs Compute"
    :type compute_type: str
    :param project_id: Sync project ID, defaults to None
    :type project_id: str, optional
    :param allow_incomplete_cluster_report: Whether creating a prediction with incomplete cluster report data should be allowable
    :type allow_incomplete_cluster_report: bool, optional, defaults to False
    :param exclude_tasks: Keys of tasks (task names) to exclude from the prediction
    :type exclude_tasks: Collection[str], optional, defaults to None
    :return: prediction ID
    :rtype: Response[str]
    """
    run = get_default_client().get_run(run_id)

    if "error_code" in run:
        return Response(error=DatabricksAPIError(**run))

    project_cluster_tasks = _get_cluster_tasks(run, exclude_tasks)

    cluster_tasks = None
    if project_id:
        cluster_tasks = project_cluster_tasks.get(project_id)

    if not cluster_tasks:
        if len(project_cluster_tasks) == 1:
            # If there's only 1 cluster assume that's the one for the project
            cluster_tasks = next(iter(project_cluster_tasks.values()))
        else:
            return Response(
                error=DatabricksError(
                    message=f"No cluster found in run {run_id} for project {project_id}"
                )
            )

    cluster_id, tasks = cluster_tasks

    return _create_prediction(
        cluster_id, tasks, plan_type, compute_type, project_id, allow_incomplete_cluster_report
    )


def _create_prediction(
    cluster_id: str,
    tasks: List[dict],
    plan_type: str,
    compute_type: str,
    project_id: str = None,
    allow_incomplete_cluster_report: bool = False,
):
    run_information_response = _get_run_information(
        cluster_id,
        tasks,
        plan_type,
        compute_type,
        allow_incomplete_cluster_report=allow_incomplete_cluster_report,
    )

    if run_information_response.error:
        return run_information_response

    cluster_report, eventlog = run_information_response.result
    return create_prediction(
        **cluster_report.dict(exclude_none=True),
        eventlog=eventlog,
        project_id=project_id,
    )


<<<<<<< HEAD
def create_submission(
    plan_type: str,
    compute_type: str,
    project_id: str,
    cluster: dict,
    cluster_events: dict,
    instances: List[dict],
    instance_timelines: List[dict],
    eventlog: bytes,
    tasks: List[dict] = None,
    volumes: dict = None,
) -> Response[str]:
    """Create a Databricks Project submission

    :param plan_type: either "Standard", "Premium" or "Enterprise"
    :type plan_type: str
    :param compute_type: e.g. "Jobs Compute"
    :type compute_type: str
    :param project_id: Sync project ID
    :type project_id: str
    :param cluster: The Databricks cluster definition as defined by -
        https://docs.databricks.com/dev-tools/api/latest/clusters.html#get
    :type cluster: dict
    :param cluster_events: All events, including paginated events, for the cluster as defined by -
        https://docs.databricks.com/dev-tools/api/latest/clusters.html#events
        If the cluster is a long-running cluster, this should only include events relevant to the time window that a
        run occurred in.
    :type cluster_events: dict
    :param instances: All EC2 Instances that were a part of the cluster. Expects a data format as is returned by
        `boto3's EC2.describe_instances API <https://boto3.amazonaws.com/v1/documentation/api/latest/reference/services/ec2/client/describe_instances.html>`_
        Instances should be narrowed to just those instances relevant to the Databricks Run. This can be done by passing
        a `tag:ClusterId` filter to the describe_instances call like -
        ``Filters=[{"Name": "tag:ClusterId", "Values": ["my-dbx-clusterid"]}]``
        If there are multiple pages of instances, all pages should be accumulated into 1 dictionary and passed to this
        function
    :type instance: List[dict]
    :param eventlog: encoded event log zip
    :type eventlog: bytes
    :param tasks: The Databricks Tasks associated with the cluster
    :type tasks: List[dict], optional
    :param volumes: The EBS volumes that were attached to this cluster
    :type volumes: List[dict], optional
    :return: Submission ID
    :rtype: Response[str]
    """

    cluster_report = {
        "plan_type": plan_type,
        "compute_type": compute_type,
        "cluster": cluster,
        "cluster_events": cluster_events,
        "instances": instances,
        "instance_timelines": instance_timelines,
    }
    if volumes:
        cluster_report["volumes"] = volumes
    if tasks:
        cluster_report["tasks"] = tasks

    return create_project_submission_with_eventlog_bytes(
        get_default_client().get_platform(),
        cluster_report,
        "eventlog.zip",
        eventlog,
        project_id,
    )


=======
>>>>>>> fc5f69af
def create_submission_for_run(
    run_id: str,
    plan_type: str,
    compute_type: str,
    project_id: str,
    allow_incomplete_cluster_report: bool = False,
    exclude_tasks: Union[Collection[str], None] = None,
) -> Response[str]:
    """Create a Submission for the specified Databricks run.

    :param run_id: Databricks run ID
    :type run_id: str
    :param plan_type: either "Standard", "Premium" or "Enterprise"
    :type plan_type: str
    :param compute_type: e.g. "Jobs Compute"
    :type compute_type: str
    :param project_id: Sync project ID, defaults to None
    :type project_id: str, optional
    :param allow_incomplete_cluster_report: Whether creating a prediction with incomplete cluster report data should be allowable
    :type allow_incomplete_cluster_report: bool, optional, defaults to False
    :param exclude_tasks: Keys of tasks (task names) to exclude from the prediction
    :type exclude_tasks: Collection[str], optional, defaults to None
    :return: prediction ID
    :rtype: Response[str]
    """
    run = get_default_client().get_run(run_id)

    if "error_code" in run:
        return Response(error=DatabricksAPIError(**run))

    project_cluster_tasks = _get_cluster_tasks(run, exclude_tasks)

    cluster_tasks = project_cluster_tasks.get(project_id)
    if not cluster_tasks:
        if len(project_cluster_tasks) == 1:
            # If there's only 1 cluster assume that's the one for the project
            cluster_tasks = next(iter(project_cluster_tasks.values()))
        else:
            return Response(
                error=DatabricksError(
                    message=f"Unable to locate cluster in run {run_id} for project {project_id}"
                )
            )

    cluster_id, tasks = cluster_tasks

    return _create_submission(
        cluster_id, tasks, plan_type, compute_type, project_id, allow_incomplete_cluster_report
    )


def _create_submission(
    cluster_id: str,
    tasks: List[dict],
    plan_type: str,
    compute_type: str,
    project_id: str,
    allow_incomplete_cluster_report: bool = False,
) -> Response[str]:
    run_information_response = _get_run_information(
        cluster_id,
        tasks,
        plan_type,
        compute_type,
        allow_failed_tasks=True,
        allow_incomplete_cluster_report=allow_incomplete_cluster_report,
    )

    if run_information_response.error:
        return run_information_response

    cluster_report, eventlog = run_information_response.result
    return create_project_submission_with_eventlog_bytes(
        get_default_client().get_platform(),
        cluster_report.dict(exclude_none=True),
        "eventlog.zip",
        eventlog,
        project_id,
    )


def _get_run_information(
    cluster_id: str,
    tasks: List[dict],
    plan_type: str,
    compute_type: str,
    allow_failed_tasks: bool = False,
    allow_incomplete_cluster_report: bool = False,
) -> Response[Tuple[DatabricksClusterReport, bytes]]:
    if not allow_failed_tasks and any(
        task["state"].get("result_state") != "SUCCESS" for task in tasks
    ):
        return Response(error=DatabricksError(message="Tasks did not complete successfully"))

    # Making these calls prior to fetching the event log allows Databricks a little extra time to finish
    #  uploading all the event log data before we start checking for it
    cluster_report_response = _get_cluster_report(
        cluster_id, tasks, plan_type, compute_type, allow_incomplete_cluster_report
    )

    cluster_report = cluster_report_response.result
    if cluster_report:
        cluster = cluster_report.cluster
        spark_context_id = _get_run_spark_context_id(tasks)
        end_time = max(task["end_time"] for task in tasks)
        eventlog_response = _get_eventlog(cluster, spark_context_id.result, end_time)

        eventlog = eventlog_response.result
        if eventlog:
            # TODO - allow submissions w/out eventlog. Best way to make eventlog optional?..
            return Response(result=(cluster_report, eventlog))

        return eventlog_response
    return cluster_report_response


def get_cluster_report(
    run_id: str,
    plan_type: str,
    compute_type: str,
    project_id: str = None,
    allow_incomplete: bool = False,
    exclude_tasks: Union[Collection[str], None] = None,
) -> Response[DatabricksClusterReport]:
    """Fetches the cluster information required to create a Sync prediction

    :param run_id: Databricks run ID
    :type run_id: str
    :param plan_type: Databricks Pricing Plan, e.g. "Standard"
    :type plan_type: str
    :param compute_type: Cluster compute type, e.g. "Jobs Compute"
    :type compute_type: str
    :param project_id: The Sync Project ID this report should be generated for. This is good to provide in general, but
        especially for multi-cluster jobs.
    :type project_id: str, optional
    :param allow_incomplete: Whether creating a cluster report with incomplete data should be allowable
    :type allow_incomplete: bool, optional, defaults to False
    :param exclude_tasks: Keys of tasks (task names) to exclude from the report
    :type exclude_tasks: Collection[str], optional, defaults to None
    :return: cluster report
    :rtype: Response[DatabricksClusterReport]
    """
    run = get_default_client().get_run(run_id)
    if "error_code" in run:
        return Response(error=DatabricksAPIError(**run))

    project_cluster_tasks = _get_cluster_tasks(run, exclude_tasks)

    cluster_tasks = project_cluster_tasks.get(project_id)
    if not cluster_tasks:
        return Response(
            error=DatabricksError(message=f"Failed to locate cluster for project ID {project_id}")
        )

    return _get_cluster_report(
        cluster_tasks[0], cluster_tasks[1], plan_type, compute_type, allow_incomplete
    )


def _get_cluster_report(
    cluster_id: str,
    cluster_tasks: List[dict],
    plan_type: str,
    compute_type: str,
    allow_incomplete: bool,
) -> Response[DatabricksClusterReport]:
    raise NotImplementedError()


def _get_cluster_instances_from_dbfs(filepath: str):
    filepath = format_dbfs_filepath(filepath)
    dbx_client = get_default_client()
    try:
        return read_dbfs_file(filepath, dbx_client)
    except Exception as ex:
        logger.error(f"Unexpected error encountered while attempting to fetch {filepath}: {ex}")


def handle_successful_job_run(
    job_id: str,
    run_id: str,
    plan_type: str,
    compute_type: str,
    project_id: Union[str, None] = None,
    allow_incomplete_cluster_report: bool = False,
    exclude_tasks: Union[Collection[str], None] = None,
) -> Response[Dict[str, str]]:
    """Create's Sync project submissions for each eligible cluster in the run (see :py:func:`~record_run`)

    If project ID is provided only submit run data for the cluster tagged with it, or the only cluster if there is such.
    If no project ID is provided then submit run data for each cluster tagged with a project ID.

    For projects with auto_apply_recs=True, apply latest recommended cluster configurations.

    :param job_id: Databricks job ID
    :type job_id: str
    :param run_id: Databricks run ID
    :type run_id: str
    :param plan_type: either "Standard", "Premium" or "Enterprise"
    :type plan_type: str
    :param compute_type: e.g. "Jobs Compute"
    :type compute_type: str
    :param project_id: Sync project ID
    :type project_id: str, optional, defaults to None
    :param allow_incomplete_cluster_report: Whether creating a prediction with incomplete cluster report data should be allowable
    :type allow_incomplete_cluster_report: bool, optional, defaults to False
    :param exclude_tasks: Keys of tasks (task names) to exclude
    :type exclude_tasks: Collection[str], optional, defaults to None
    :return: map of project ID to submission or prediction ID
    :rtype: Response[Dict[str, str]]
    """
    submission_response = record_run(
        run_id, plan_type, compute_type, project_id, allow_incomplete_cluster_report, exclude_tasks
    )

    if submission_response.error:
        return submission_response

    for project_id, submission_id in submission_response.result.items():
        project_response = get_project(project_id)

        if project_response.error:
            logger.error(f"Failed to retrieve project {project_id} - {project_response.error}")
            continue

        project = project_response.result
        if project["auto_apply_recs"]:
            if project["project_model_id"] in {"GRADIENT_ML", "UNASSIGNED"}:
                recommendation_response = create_and_apply_project_recommendation(
                    project_id, job_id
                )
                if recommendation_response.error:
                    logger.error(
                        f"Failed to create and apply project {project_id} recommendation to job {job_id} - {recommendation_response.error}"
                    )
            elif project["project_model_id"] == "AUTOTUNER":
                prediction_response = wait_for_and_apply_prediction(
                    project_id, submission_id, job_id
                )
                if prediction_response.error:
                    logger.error(
                        f"Failed to apply prediction {submission_id} to job {job_id} - {prediction_response.error}"
                    )
            else:
                logger.error(
                    f"Unexpected project_model_id for project {project_id}: {project['project_model_id']}"
                )

    return submission_response


def create_and_apply_project_recommendation(project_id: str, job_id: str) -> Response[str]:
    """Create recommendation for project and apply it to the job

    :param job_id: ID of job to which the recommendation should be applied
    :type job_id: str
    :param project_id: ID of project for job
    :type project_id: str
    :return: ID of applied recommendation
    :rtype: Response[str]
    """
    recommendation_response = create_project_recommendation(project_id)

    if recommendation_response.error:
        return recommendation_response

    recommendation_id = recommendation_response.result

    recommendation_wait_response = wait_for_recommendation(project_id, recommendation_id)

    if recommendation_wait_response.error:
        return recommendation_wait_response

    return apply_project_recommendation(job_id, project_id, recommendation_id)


def wait_for_and_apply_prediction(
    project_id: str, prediction_id: str, job_id: str
) -> Response[str]:
    """Wait for prediction and apply it to the job

    :param project_id: ID of project for job
    :type project_id: str
    :param prediction_id: ID of project for job
    :type prediction_id: str
    :param job_id: ID of job to which the recommendation should be applied
    :type job_id: str
    :return: ID of applied recommendation
    :rtype: Response[str]
    """
    prediction_status_response = wait_for_final_prediction_status(prediction_id)

    if prediction_status_response.error:
        return prediction_status_response

    prediction_status = prediction_status_response.result
    if prediction_status == "SUCCESS":
        return apply_prediction(job_id, project_id, prediction_id)

    return Response(
        error=PredictionError(f"Prediction {prediction_id} failed. Status: {prediction_status}")
    )


def record_run(
    run_id: str,
    plan_type: str,
    compute_type: str,
    project_id: Union[str, None] = None,
    allow_incomplete_cluster_report: bool = False,
    exclude_tasks: Union[Collection[str], None] = None,
) -> Response[Dict[str, str]]:
    """Create's Sync project submissions for each eligible cluster in the run.

    If project ID is provided only submit run data for the cluster tagged with it, or the only cluster if there is such.
    If no project ID is provided then submit run data for each cluster tagged with a project ID.

    :param run_id: Databricks run ID
    :type run_id: str
    :param plan_type: either "Standard", "Premium" or "Enterprise"
    :type plan_type: str
    :param compute_type: e.g. "Jobs Compute"
    :type compute_type: str
    :param project_id: Sync project ID
    :type project_id: str, optional, defaults to None
    :param allow_incomplete_cluster_report: Whether creating a prediction with incomplete cluster report data should be allowable
    :type allow_incomplete_cluster_report: bool, optional, defaults to False
    :param exclude_tasks: Keys of tasks (task names) to exclude
    :type exclude_tasks: Collection[str], optional, defaults to None
    :return: map of project ID to submission or prediction ID
    :rtype: Response[Dict[str, str]]
    """
    run = get_default_client().get_run(run_id)

    if "error_code" in run:
        return Response(error=DatabricksAPIError(**run))

    project_cluster_tasks = _get_project_cluster_tasks(run, project_id, exclude_tasks)

    if not project_cluster_tasks:
        return Response(
            error=DatabricksError(
                message=f"No cluster found in run {run_id} for project {project_id}"
            )
        )

    result_ids = {}
    for cluster_project_id, (cluster_id, tasks) in project_cluster_tasks.items():
        project_response = get_project(cluster_project_id)

        if project_response.error:
            logger.error(
                f"Failed to retrieve project {cluster_project_id} - {project_response.error}"
            )
            continue

        project = project_response.result

        if project["project_model_id"] in {"GRADIENT_ML", "UNASSIGNED"}:
            submission_response = _create_submission(
                cluster_id,
                tasks,
                plan_type,
                compute_type,
                cluster_project_id,
                allow_incomplete_cluster_report,
            )
        elif project["project_model_id"] == "AUTOTUNER":
            submission_response = _create_prediction(
                cluster_id,
                tasks,
                plan_type,
                compute_type,
                cluster_project_id,
                allow_incomplete_cluster_report,
            )
        else:
            logger.error(
                f"Unexpected project_model_id for project {cluster_project_id}: {project['project_model_id']}"
            )
            continue

        submission_id = submission_response.result
        if submission_id:
            result_ids[cluster_project_id] = submission_id
        else:
            logger.error(
                f"Failed to submit run data for cluster {cluster_id} in project {cluster_project_id} - {submission_response.error}"
            )

    if result_ids:
        return Response(result=result_ids)

    return Response(error=DatabricksError(message=f"Failed to submit run {run_id} to any projects"))


def apply_prediction(
    job_id: str, project_id: str, prediction_id: str = None, preference: str = None
):
    """Updates jobs with prediction configuration

    :param job_id: ID of job to apply prediction to
    :type job_id: str
    :param project_id: Sync project ID
    :type project_id: str
    :param prediction_id: Sync prediction ID, defaults to latest in project
    :type prediction_id: str, optional
    :param preference: Prediction preference, defaults to "recommended" then "economy"
    :type preference: str, optional
    :return: ID of applied prediction
    :rtype: Response[str]
    """
    if prediction_id:
        prediction_response = get_prediction(prediction_id, preference)
    else:
        predictions_response = get_predictions(project_id=project_id)
        if predictions_response.error:
            return predictions_response
        prediction_id = predictions_response.result[0]["prediction_id"]
        prediction_response = get_prediction(prediction_id, preference)

    if prediction_response.error:
        return prediction_response

    prediction = prediction_response.result

    databricks_client = get_default_client()

    job = databricks_client.get_job(job_id)
    job_clusters = _get_project_job_clusters(job)

    project_cluster = job_clusters.get(project_id)
    if not project_cluster:
        if len(job_clusters) == 1:
            project_cluster = next(iter(job_clusters.values()))
        else:
            return Response(
                error=DatabricksError(
                    message=f"Unable to locate cluster in job {job_id} for project {project_id}"
                )
            )

    project_cluster_path, _ = project_cluster

    if preference:
        prediction_cluster = prediction["solutions"][preference]["configuration"]
    else:
        prediction_cluster = prediction["solutions"].get(
            "recommended", prediction["solutions"]["economy"]
        )["configuration"]

    if "cluster_name" in prediction_cluster:
        del prediction_cluster["cluster_name"]

    if project_cluster_path[0] == "job_clusters":
        new_settings = {
            "job_clusters": [
                {"job_cluster_key": project_cluster_path[1], "new_cluster": prediction_cluster}
            ]
        }
    else:
        new_settings = {
            "tasks": [{"task_key": project_cluster_path[1], "new_cluster": prediction_cluster}]
        }

    response = databricks_client.update_job(job_id, new_settings)

    if "error_code" in response:
        return Response(error=DatabricksAPIError(**response))

    return Response(result=prediction_id)


def get_prediction_job(
    job_id: str, prediction_id: str, preference: str = CONFIG.default_prediction_preference.value
) -> Response[dict]:
    """Apply the prediction to the specified job.

    The basis job can only have tasks that run on the same cluster. That cluster is updated with the
    configuration from the prediction and returned in the result job configuration. Use this function
    to apply a prediction to an existing job or test a prediction with a one-off run.

    :param job_id: basis job ID
    :type job_id: str
    :param prediction_id: prediction ID
    :type prediction_id: str
    :param preference: preferred prediction solution, defaults to local configuration
    :type preference: str, optional
    :return: job object with prediction applied to it
    :rtype: Response[dict]
    """
    job = get_default_client().get_job(job_id)
    if "error_code" in job:
        return Response(error=DatabricksAPIError(**job))

    job_settings = job["settings"]
    tasks = job_settings.get("tasks", [])
    if tasks:
        cluster_response = _get_job_cluster(tasks, job_settings.get("job_clusters", []))
        cluster = cluster_response.result
        if cluster:
            prediction_cluster_response = get_prediction_cluster(cluster, prediction_id, preference)
            prediction_cluster = prediction_cluster_response.result
            if prediction_cluster:
                cluster_key = tasks[0].get("job_cluster_key")
                if cluster_key:
                    job_settings["job_clusters"] = [
                        j
                        for j in job_settings["job_clusters"]
                        if j.get("job_cluster_key") != cluster_key
                    ] + [{"job_cluster_key": cluster_key, "new_cluster": prediction_cluster}]
                else:
                    # For `new_cluster` definitions, Databricks will automatically assign the newly created cluster a name,
                    # and will reject any run submissions where the `cluster_name` is pre-populated
                    if "cluster_name" in prediction_cluster:
                        del prediction_cluster["cluster_name"]
                    tasks[0]["new_cluster"] = prediction_cluster
                return Response(result=job)
            return prediction_cluster_response
        return cluster_response
    return Response(error=DatabricksError(message="No task found in job"))


def get_prediction_cluster(
    cluster: dict, prediction_id: str, preference: str = CONFIG.default_prediction_preference.value
) -> Response[dict]:
    """Apply the prediction to the provided cluster.

    The cluster is updated with configuration from the prediction and returned in the result.

    :param cluster: Databricks cluster object
    :type cluster: dict
    :param prediction_id: prediction ID
    :type prediction_id: str
    :param preference: preferred prediction solution, defaults to local configuration
    :type preference: str, optional
    :return: job object with prediction applied to it
    :rtype: Response[dict]
    """
    prediction_response = get_prediction(prediction_id)
    prediction = prediction_response.result
    if prediction:
        # num_workers/autoscale are mutually exclusive settings, and we are relying on our Prediction
        #  Recommendations to set these appropriately. Since we may recommend a Static cluster (i.e. a cluster
        #  with `num_workers`) for a cluster that was originally autoscaled, we want to make sure to remove this
        #  prior configuration
        if "num_workers" in cluster:
            del cluster["num_workers"]

        if "autoscale" in cluster:
            del cluster["autoscale"]

        prediction_cluster = _deep_update(
            cluster, prediction["solutions"][preference]["configuration"]
        )

        return Response(result=prediction_cluster)
    return prediction_response


def apply_project_recommendation(
    job_id: str, project_id: str, recommendation_id: str
) -> Response[str]:
    """Updates jobs with project recommendation

    :param job_id: ID of job to apply prediction to
    :type job_id: str
    :param project_id: Sync project ID
    :type project_id: str
    :param recommendation_id: Sync project recommendation ID
    :type recommendation_id: str
    :return: ID of applied recommendation
    :rtype: Response[str]
    """
    databricks_client = get_default_client()

    job = databricks_client.get_job(job_id)
    job_clusters = _get_project_job_clusters(job)

    project_cluster = job_clusters.get(project_id)
    if not project_cluster:
        if len(job_clusters) == 1:
            project_cluster = next(iter(job_clusters.values()))
        else:
            return Response(
                error=DatabricksError(
                    message=f"Unable to locate cluster in job {job_id} for project {project_id}"
                )
            )

    project_cluster_path, project_cluster_def = project_cluster

    new_cluster_def_response = get_recommendation_cluster(
        project_cluster_def, project_id, recommendation_id
    )
    if new_cluster_def_response.error:
        return new_cluster_def_response
    new_cluster_def = new_cluster_def_response.result

    if project_cluster_path[0] == "job_clusters":
        new_settings = {
            "job_clusters": [
                {"job_cluster_key": project_cluster_path[1], "new_cluster": new_cluster_def}
            ]
        }
    else:
        new_settings = {
            "tasks": [{"task_key": project_cluster_path[1], "new_cluster": new_cluster_def}]
        }

    response = databricks_client.update_job(job_id, new_settings)

    if "error_code" in response:
        return Response(error=DatabricksAPIError(**response))

    return Response(result=recommendation_id)


def get_recommendation_job(job_id: str, project_id: str, recommendation_id: str) -> Response[dict]:
    """Apply the recommendation to the specified job.

    The basis job can only have tasks that run on the same cluster. That cluster is updated with the
    configuration from the prediction and returned in the result job configuration. Use this function
    to apply a prediction to an existing job or test a prediction with a one-off run.

    :param job_id: basis job ID
    :type job_id: str
    :param project_id: Sync project ID
    :type project_id: str
    :param recommendation_id: recommendation ID
    :type recommendation_id: str
    :return: job object with recommendation applied to it
    :rtype: Response[dict]
    """
    job = get_default_client().get_job(job_id)

    if "error_code" in job:
        return Response(error=DatabricksAPIError(**job))

    job_settings = job["settings"]
    tasks = job_settings.get("tasks", [])
    if tasks:
        cluster_response = _get_job_cluster(tasks, job_settings.get("job_clusters", []))
        cluster = cluster_response.result
        if cluster:
            recommendation_cluster_response = get_recommendation_cluster(
                cluster, project_id, recommendation_id
            )
            recommendation_cluster = recommendation_cluster_response.result
            if recommendation_cluster:
                cluster_key = tasks[0].get("job_cluster_key")
                if cluster_key:
                    job_settings["job_clusters"] = [
                        j
                        for j in job_settings["job_clusters"]
                        if j.get("job_cluster_key") != cluster_key
                    ] + [{"job_cluster_key": cluster_key, "new_cluster": recommendation_cluster}]
                else:
                    # For `new_cluster` definitions, Databricks will automatically assign the newly created cluster a name,
                    # and will reject any run submissions where the `cluster_name` is pre-populated
                    if "cluster_name" in recommendation_cluster:
                        del recommendation_cluster["cluster_name"]
                    tasks[0]["new_cluster"] = recommendation_cluster
                return Response(result=job)
            return recommendation_cluster_response
        return cluster_response
    return Response(error=DatabricksError(message="No task found in job"))


def get_recommendation_cluster(
    cluster: dict, project_id: str, recommendation_id: str
) -> Response[dict]:
    """Apply the recommendation to the provided cluster.

    The cluster is updated with configuration from the prediction and returned in the result.

    :param cluster: Databricks cluster object
    :type cluster: dict
    :param project_id: Sync project ID
    :type project_id: str
    :param recommendation_id: The id of the recommendation to fetch and apply to the given cluster
    :type recommendation_id: str, optional
    :return: cluster object with prediction applied to it
    :rtype: Response[dict]
    """
    recommendation_response = get_project_recommendation(project_id, recommendation_id)
    recommendation = recommendation_response.result.get("recommendation")
    if recommendation:
        # num_workers/autoscale are mutually exclusive settings, and we are relying on our Prediction
        #  Recommendations to set these appropriately. Since we may recommend a Static cluster (i.e. a cluster
        #  with `num_workers`) for a cluster that was originally autoscaled, we want to make sure to remove this
        #  prior configuration
        if "num_workers" in cluster:
            del cluster["num_workers"]

        if "autoscale" in cluster:
            del cluster["autoscale"]

        recommendation_cluster = _deep_update(cluster, recommendation["configuration"])

        return Response(result=recommendation_cluster)
    return recommendation_response


def get_project_job(job_id: str, project_id: str, region_name: str = None) -> Response[dict]:
    """Apply project configuration to a job.

    The job can only have tasks that run on the same job cluster. That cluster is updated with tags
    and a log configuration to facilitate project continuity. The result can be tested in a
    one-off run or applied to an existing job to surface run-time (see :py:func:`~run_job_object`) or cost optimizations.

    :param job_id: ID of basis job
    :type job_id: str
    :param project_id: Sync project ID
    :type project_id: str
    :param region_name: region name, defaults to AWS configuration
    :type region_name: str, optional
    :return: project job object
    :rtype: Response[dict]
    """
    job = get_default_client().get_job(job_id)
    if "error_code" in job:
        return Response(error=DatabricksAPIError(**job))

    job_settings = job["settings"]
    tasks = job_settings.get("tasks", [])
    if tasks:
        cluster_response = _get_job_cluster(tasks, job_settings.get("job_clusters", []))
        cluster = cluster_response.result
        if cluster:
            project_cluster_response = get_project_cluster(cluster, project_id, region_name)
            project_cluster = project_cluster_response.result
            if project_cluster:
                cluster_key = tasks[0].get("job_cluster_key")
                if cluster_key:
                    job_settings["job_clusters"] = [
                        j
                        for j in job_settings["job_clusters"]
                        if j.get("job_cluster_key") != cluster_key
                    ] + [{"job_cluster_key": cluster_key, "new_cluster": project_cluster}]
                else:
                    tasks[0]["new_cluster"] = project_cluster

                return Response(result=job)
            return project_cluster_response
        return cluster_response
    return Response(error=DatabricksError(message="No task found in job"))


def get_project_cluster(cluster: dict, project_id: str, region_name: str = None) -> Response[dict]:
    """Apply project configuration to a cluster.

    The cluster is updated with tags and a log configuration to facilitate project continuity.

    :param cluster: Databricks cluster object
    :type cluster: dict
    :param project_id: Sync project ID
    :type project_id: str
    :param region_name: region name, defaults to AWS configuration
    :type region_name: str, optional
    :return: project job object
    :rtype: Response[dict]
    """
    project_settings_response = get_project_cluster_settings(project_id, region_name)
    project_cluster_settings = project_settings_response.result
    if project_cluster_settings:
        project_cluster = _deep_update(cluster, project_cluster_settings)

        return Response(result=project_cluster)
    return project_settings_response


def get_project_cluster_settings(project_id: str, region_name: str = None) -> Response[dict]:
    """Gets cluster configuration for a project.

    This configuration is intended to be used to update the cluster of a Databricks job so that
    its runs can be included in a Sync project.

    :param project_id: Sync project ID
    :type project_id: str
    :param region_name: region name, defaults to AWS configuration
    :type region_name: str, optional
    :return: project cluster settings - a subset of a Databricks cluster object
    :rtype: Response[dict]
    """
    project_response = get_project(project_id)
    project = project_response.result
    if project:
        result = {
            "custom_tags": {
                "sync:project-id": project_id,
            }
        }

        cluster_log_url = urlparse(project.get("cluster_log_url"))
        if cluster_log_url.scheme == "s3":
            result.update(
                {
                    "cluster_log_conf": {
                        "s3": {
                            "destination": f"{cluster_log_url.geturl()}/{project_id}",
                            "enable_encryption": True,
                            "region": region_name or boto.client("s3").meta.region_name,
                            "canned_acl": "bucket-owner-full-control",
                        }
                    }
                }
            )

        elif cluster_log_url.scheme == "dbfs":
            result.update(
                {
                    "cluster_log_conf": {
                        "dbfs": {
                            "destination": f"{cluster_log_url.geturl()}/{project_id}",
                        }
                    }
                }
            )

        return Response(result=result)
    return project_response


def run_job_object(job: dict) -> Response[Tuple[str, str]]:
    """Create a Databricks one-off run based on the job configuration.

    :param job: Databricks job object
    :type job: dict
    :return: run ID, and optionally ID of newly created cluster
    :rtype: Response[Tuple[str, str]]
    """
    tasks = job["settings"]["tasks"]
    cluster_response = _get_job_cluster(tasks, job["settings"].get("job_clusters", []))

    cluster = cluster_response.result
    if cluster:
        new_cluster_id = None
        if len(tasks) == 1:
            # For `new_cluster` definitions, Databricks will automatically assign the newly created cluster a name,
            #  and will reject any run submissions where the `cluster_name` is pre-populated
            if "cluster_name" in cluster:
                del cluster["cluster_name"]

            tasks[0]["new_cluster"] = cluster
            del tasks[0]["job_cluster_key"]
        else:
            # If the original Job has a pre-existing Policy, we want to remove this from the `create_cluster` payload,
            #  since we are not allowed to create clusters with certain policies via that endpoint, e.g. we cannot
            #  create a `Job Compute` cluster via this endpoint.
            if "policy_id" in cluster:
                del cluster["policy_id"]

            # Create an "All-Purpose Compute" cluster
            cluster["cluster_name"] = cluster["cluster_name"] or job["settings"]["name"]
            cluster["autotermination_minutes"] = 10  # 10 minutes is the minimum

            cluster_result = get_default_client().create_cluster(cluster)
            if "error_code" in cluster_result:
                return Response(error=DatabricksAPIError(**cluster_result))

            new_cluster_id = cluster_result["cluster_id"]

            for task in tasks:
                task["existing_cluster_id"] = cluster_result["cluster_id"]
                if "new_cluster" in task:
                    del task["new_cluster"]
                if "job_cluster_key" in task:
                    del task["job_cluster_key"]

        run_result = get_default_client().create_run(
            {"run_name": job["settings"]["name"], "tasks": tasks}
        )
        if "error_code" in run_result:
            return Response(error=DatabricksAPIError(**run_result))

        return Response(result=(run_result["run_id"], new_cluster_id))
    return cluster_response


def run_prediction(job_id: str, prediction_id: str, preference: str) -> Response[str]:
    """Create a one-off Databricks run based on the prediction applied to the job.

    :param job_id: job ID
    :type job_id: str
    :param prediction_id: prediction ID
    :type prediction_id: str
    :param preference: preferred prediction solution
    :type preference: str
    :return: run ID
    :rtype: Response[str]
    """
    prediction_job_response = get_prediction_job(job_id, prediction_id, preference)
    prediction_job = prediction_job_response.result
    if prediction_job:
        run_response = run_job_object(prediction_job)
        if run_response.result:
            return Response(result=run_response.result[0])
        return run_response
    return prediction_job_response


def create_run(run: dict) -> Response[str]:
    """Creates a run based off the incoming Databricks run configuration

    :param run: run object
    :type run: dict
    :return: run ID
    :rtype: Response[str]
    """
    run_result = get_default_client().create_run(run)
    if "error_code" in run_result:
        return Response(error=DatabricksAPIError(**run_result))

    return Response(result=run_result["run_id"])


def run_and_record_prediction_job(
    job_id: str,
    prediction_id: str,
    plan_type: str,
    compute_type: str,
    project_id: str = None,
    preference: str = CONFIG.default_prediction_preference.value,
) -> Response[str]:
    """Run a prediction applied to the specified job and record the result.

    This function waits for the run to complete before creating a new prediction based on that run.
    If a project is specified the new prediction is added to it.

    :param job_id: basis job ID
    :type job_id: str
    :param prediction_id: project ID
    :type prediction_id: str
    :param plan_type: either "Standard", "Premium" or "Enterprise"
    :type plan_type: str
    :param compute_type: e.g. "Jobs Compute"
    :type compute_type: str
    :param project_id: Sync project ID, defaults to None
    :type project_id: str, optional
    :param preference: preferred prediction solution, defaults to local configuration
    :type preference: str, optional
    :return: prediction ID
    :rtype: Response[str]
    """
    prediction_job_response = get_prediction_job(job_id, prediction_id, preference)
    prediction_job = prediction_job_response.result
    if prediction_job:
        return run_and_record_job_object(prediction_job, plan_type, compute_type, project_id)
    return prediction_job_response


def run_and_record_project_job(
    job_id: str, project_id: str, plan_type: str, compute_type: str, region_name: str = None
) -> Response[str]:
    """Runs the specified job and adds the result to the project.

    This function waits for the run to complete.

    :param job_id: Databricks job ID
    :type job_id: str
    :param project_id: Sync project ID
    :type project_id: str
    :param plan_type: either "Standard", "Premium" or "Enterprise"
    :type plan_type: str
    :param compute_type: e.g. "Jobs Compute"
    :type compute_type: str
    :param region_name: region name, defaults to AWS configuration
    :type region_name: str, optional
    :return: prediction ID
    :rtype: Response[str]
    """
    project_job_response = get_project_job(job_id, project_id, region_name)
    project_job = project_job_response.result
    if project_job:
        return run_and_record_job_object(project_job, plan_type, compute_type, project_id)
    return project_job_response


def run_and_record_job(
    job_id: str, plan_type: str, compute_type: str, project_id: str = None
) -> Response[str]:
    """Runs the specified job and creates a prediction based on the result.

    If a project is specified the prediction is added to it.

    :param job_id: Databricks job ID
    :type job_id: str
    :param plan_type: either "Standard", "Premium" or "Enterprise"
    :type plan_type: str
    :param compute_type: e.g. "Jobs Compute"
    :type compute_type: str
    :param project_id: Sync project ID, defaults to None
    :type project_id: str, optional
    :return: prediction ID
    :rtype: Response[str]
    """
    # creates a "Jobs Compute" cluster
    run_result = get_default_client().create_job_run({"job_id": job_id})
    if "error_code" in run_result:
        return Response(error=DatabricksAPIError(**run_result))

    run_id = run_result["run_id"]
    return wait_for_and_record_run(run_id, plan_type, compute_type, project_id)


def run_and_record_job_object(
    job: dict, plan_type: str, compute_type: str, project_id: str = None
) -> Response[str]:
    """Creates a one-off Databricks run based on the provided job object.

    Job tasks must use the same job cluster, and that cluster must be configured to store the
    event logs in S3.

    :param job: Databricks job object
    :type job: dict
    :param plan_type: either "Standard", "Premium" or "Enterprise"
    :type plan_type: str
    :param compute_type: e.g. "Jobs Compute"
    :type compute_type: str
    :param project_id: Sync project ID, defaults to None
    :type project_id: str, optional
    :return: prediction ID
    :rtype: Response[str]
    """
    run_response = run_job_object(job)
    run_and_cluster_ids = run_response.result
    if run_and_cluster_ids:
        response = wait_for_run_and_cluster(run_and_cluster_ids[0])
        result_state = response.result
        if result_state:
            if result_state == "SUCCESS":
                response = record_run(run_and_cluster_ids[0], plan_type, compute_type, project_id)
            else:
                response = Response(
                    error=DatabricksError(message=f"Unsuccessful run result state: {result_state}")
                )

        for cluster_id in run_and_cluster_ids[1:]:
            delete_cluster_response = get_default_client().delete_cluster(cluster_id)
            if "error_code" in delete_cluster_response:
                logger.warning(
                    f"Failed to delete cluster {cluster_id}: {delete_cluster_response['error_code']}: {delete_cluster_response['message']}"
                )

        return response
    return run_response


def create_and_record_run(
    run: dict, plan_type: str, compute_type: str, project_id: str = None
) -> Response[str]:
    """Applies the Databricks run configuration and creates a prediction based on the result.

    If a project is specified the resulting prediction is added to it. This function waits for
    run to complete.

    :param run: Databricks run configuration
    :type run: dict
    :param plan_type: either "Standard", "Premium" or "Enterprise"
    :type plan_type: str
    :param compute_type: e.g. "Jobs Compute"
    :type compute_type: str
    :param project_id: Sync project ID, defaults to None
    :type project_id: str, optional
    :return: prediction ID
    :rtype: Response[str]
    """
    run_response = create_run(run)
    run_id = run_response.result
    if run_id:
        return wait_for_and_record_run(run_id, plan_type, compute_type, project_id)
    return run_response


def wait_for_and_record_run(
    run_id: str, plan_type: str, compute_type: str, project_id: str = None
) -> Response[str]:
    """Waits for a run to complete before creating a prediction.

    The run must save 1 event log to S3. If a project is specified the prediction is added
    to that project.

    :param run_id: Databricks run ID
    :type run_id: str
    :param plan_type: either "Standard", "Premium" or "Enterprise"
    :type plan_type: str
    :param compute_type: e.g. "Jobs Compute"
    :type compute_type: str
    :param project_id: Sync project ID, defaults to None
    :type project_id: str, optional
    :return: prediction ID
    :rtype: Response[str]
    """
    wait_response = wait_for_final_run_status(run_id)
    result_state = wait_response.result
    if result_state:
        if result_state == "SUCCESS":
            return record_run(run_id, plan_type, compute_type, project_id)
        return Response(
            error=DatabricksError(message=f"Unsuccessful run result state: {result_state}")
        )
    return wait_response


def create_and_wait_for_run(run: dict) -> Response[str]:
    """Creates a Databricks run from the incoming configuration and returns the final status.

    This function waits for the run to complete.

    :param run: Databricks run configuration
    :type run: dict
    :return: result state, e.g. "SUCCESS"
    :rtype: Response[str]
    """
    run_response = create_run(run)
    if run_response.error:
        return run_response

    return wait_for_final_run_status(run_response.result)


def wait_for_final_run_status(run_id: str) -> Response[str]:
    """Waits for run returning final status.

    :param run_id: Databricks run ID
    :type run_id: str
    :return: result state, e.g. "SUCCESS"
    :rtype: Response[str]
    """
    run = get_default_client().get_run(run_id)
    while "error_code" not in run:
        result_state = run["state"].get("result_state")  # result_state isn't present while running
        if result_state in {"SUCCESS", "FAILED", "TIMEDOUT", "CANCELED"}:
            return Response(result=result_state)

        sleep(30)
        run = get_default_client().get_run(run_id)

    return Response(error=DatabricksAPIError(**run))


def wait_for_run_and_cluster(run_id: str) -> Response[str]:
    """Waits for final run status and returns it after terminating the cluster.

    :param run_id: Databricks run ID
    :type run_id: str
    :return: result state, e.g. "SUCCESS"
    :rtype: Response[str]
    """
    run = get_default_client().get_run(run_id)
    while "error_code" not in run:
        result_state = run["state"].get("result_state")  # result_state isn't present while running
        if result_state in {"SUCCESS", "FAILED", "TIMEDOUT", "CANCELED"}:
            for cluster_id in {task.get("existing_cluster_id") for task in run["tasks"]}:
                cluster_response = terminate_cluster(cluster_id)
                if cluster_response.error:
                    return cluster_response
            return Response(result=result_state)

        sleep(30)
        run = get_default_client().get_run(run_id)

    return Response(error=DatabricksAPIError(**run))


def terminate_cluster(cluster_id: str) -> Response[dict]:
    """Terminate Databricks cluster and wait to return final state.

    :param cluster_id: Databricks cluster ID
    :type cluster_id: str
    :return: Databricks cluster object with state: "TERMINATED"
    :rtype: Response[str]
    """
    cluster = get_default_client().get_cluster(cluster_id)
    if "error_code" not in cluster:
        state = cluster.get("state")
        if state == "TERMINATED":
            return Response(result=cluster)
        elif state == "TERMINATING":
            return _wait_for_cluster_termination(cluster_id)
        elif state in {"PENDING", "RUNNING", "RESTARTING", "RESIZING"}:
            get_default_client().terminate_cluster(cluster_id)
            return _wait_for_cluster_termination(cluster_id)
        else:
            return Response(error=DatabricksError(message=f"Unexpected cluster state: {state}"))

    return Response(error=DatabricksAPIError(**cluster))


def _wait_for_cluster_termination(
    cluster_id: str, timeout_seconds=600, poll_seconds=10
) -> Response[dict]:
    logging.info(f"Waiting for cluster {cluster_id} to terminate")
    start_seconds = time.time()
    cluster = get_default_client().get_cluster(cluster_id)
    while "error_code" not in cluster:
        state = cluster.get("state")
        if state == "TERMINATED":
            return Response(result=cluster)
        elif state == "TERMINATING":
            sleep(poll_seconds)
        else:
            return Response(error=DatabricksError(message=f"Unexpected cluster state: {state}"))

        if time.time() - start_seconds > timeout_seconds:
            return Response(
                error=DatabricksError(
                    message=f"Cluster failed to terminate after waiting {timeout_seconds} seconds"
                )
            )

        cluster = get_default_client().get_cluster(cluster_id)

    return Response(error=DatabricksAPIError(**cluster))


def _cluster_log_destination(
    cluster: dict,
) -> Union[Tuple[str, str, str, str], Tuple[None, None, None, None]]:
    cluster_log_conf = cluster.get("cluster_log_conf", {})
    s3_log_url = cluster_log_conf.get("s3", {}).get("destination")
    dbfs_log_url = cluster_log_conf.get("dbfs", {}).get("destination")

    log_url = s3_log_url or dbfs_log_url

    if log_url:
        parsed_log_url = urlparse(log_url)
        bucket = parsed_log_url.netloc
        stripped_path = parsed_log_url.path.strip("/")

        # If the event log destination is just a *bucket* without any sub-path, then we don't want to include
        #  a leading `/` in our Prefix (which will make it so that we never actually find the event log), so
        #  we make sure to re-strip our final Prefix
        base_cluster_filepath_prefix = f"{stripped_path}/{cluster['cluster_id']}".strip("/")

        return log_url, parsed_log_url.scheme, bucket, base_cluster_filepath_prefix

    return None, None, None, None


def _get_job_cluster(tasks: List[dict], job_clusters: list) -> Response[dict]:
    if len(tasks) == 1:
        return _get_task_cluster(tasks[0], job_clusters)

    if [t.get("job_cluster_key") for t in tasks].count(tasks[0].get("job_cluster_key")) == len(
        tasks
    ):
        for cluster in job_clusters:
            if cluster["job_cluster_key"] == tasks[0].get("job_cluster_key"):
                return Response(result=cluster["new_cluster"])
        return Response(error=DatabricksError(message="No cluster found for task"))
    return Response(error=DatabricksError(message="Not all tasks use the same cluster"))


def _get_project_job_clusters(
    job: dict,
    exclude_tasks: Union[Collection[str], None] = None,
) -> Dict[str, Tuple[Tuple[str], dict]]:
    """Returns a mapping of project IDs to cluster paths and clusters.

    Cluster paths are tuples that can be used to locate clusters in a job object, e.g.

    ("tasks", <task_key>) or ("job_clusters", <job_cluster_key>)

    Items for project IDs with more than 1 associated cluster are omitted"""
    job_clusters = {
        c["job_cluster_key"]: c["new_cluster"] for c in job["settings"].get("job_clusters", [])
    }
    all_project_clusters = defaultdict(dict)

    for task in job["settings"]["tasks"]:
        if not exclude_tasks or task["task_key"] not in exclude_tasks:
            task_cluster = task.get("new_cluster")
            if task_cluster:
                task_cluster_path = ("tasks", task["task_key"])

            if not task_cluster:
                task_cluster = job_clusters.get(task.get("job_cluster_key"))
                task_cluster_path = ("job_clusters", task.get("job_cluster_key"))

            if task_cluster:
                cluster_project_id = task_cluster.get("custom_tags", {}).get("sync:project-id")
                all_project_clusters[cluster_project_id][task_cluster_path] = task_cluster

    filtered_project_clusters = {}
    for project_id, clusters in all_project_clusters.items():
        if len(clusters) > 1:
            logger.warning(f"More than 1 cluster found for project ID {project_id}")
        else:
            filtered_project_clusters[project_id] = next(iter(clusters.items()))

    return filtered_project_clusters


def _get_project_cluster_tasks(
    run: dict, project_id: str = None, exclude_tasks: Union[Collection[str], None] = None
):
    """Returns a mapping of project IDs to cluster-ID-tasks pairs"""
    project_cluster_tasks = _get_cluster_tasks(run, exclude_tasks)

    filtered_project_cluster_tasks = {}
    if project_id:
        if project_id in project_cluster_tasks:
            filtered_project_cluster_tasks = {project_id: project_cluster_tasks.get(project_id)}
        elif len(project_cluster_tasks) == 1:
            # If there's only 1 cluster assume that's the one for the project
            filtered_project_cluster_tasks = {
                project_id: next(iter(project_cluster_tasks.values()))
            }
    else:
        filtered_project_cluster_tasks = {
            cluster_project_id: cluster_tasks
            for cluster_project_id, cluster_tasks in project_cluster_tasks.items()
            if cluster_project_id
        }

    return filtered_project_cluster_tasks


def _get_cluster_tasks(
    run: dict,
    exclude_tasks: Union[Collection[str], None] = None,
) -> Dict[str, Tuple[str, List[dict]]]:
    """Returns a mapping of project IDs to cluster ID-tasks pairs"""
    job_clusters = {c["job_cluster_key"]: c["new_cluster"] for c in run.get("job_clusters", [])}
    all_project_cluster_tasks = defaultdict(lambda: defaultdict(list))

    for task in run["tasks"]:
        if "cluster_instance" in task and (
            not exclude_tasks or task["task_key"] not in exclude_tasks
        ):
            cluster_id = task["cluster_instance"]["cluster_id"]

            task_cluster = task.get("new_cluster")
            if not task_cluster:
                task_cluster = job_clusters.get(task.get("job_cluster_key"))

            if task_cluster:
                cluster_project_id = task_cluster.get("custom_tags", {}).get("sync:project-id")
                all_project_cluster_tasks[cluster_project_id][cluster_id].append(task)

    filtered_project_cluster_tasks = {}
    for project_id, cluster_tasks in all_project_cluster_tasks.items():
        if len(cluster_tasks) > 1:
            logger.warning(f"More than 1 cluster found for project ID {project_id}")
        else:
            filtered_project_cluster_tasks[project_id] = next(iter(cluster_tasks.items()))

    return filtered_project_cluster_tasks


def _get_run_spark_context_id(tasks: List[dict]) -> Response[str]:
    context_ids = {
        task["cluster_instance"]["spark_context_id"] for task in tasks if "cluster_instance" in task
    }
    num_ids = len(context_ids)

    if num_ids == 1:
        return Response(result=context_ids.pop())
    elif num_ids == 0:
        return Response(error=DatabricksError(message="No cluster found for tasks"))
    else:
        return Response(error=DatabricksError(message="More than 1 cluster found for tasks"))


def _get_task_cluster(task: dict, clusters: list) -> Response[dict]:
    cluster = task.get("new_cluster")

    if not cluster:
        cluster_matches = [
            candidate
            for candidate in clusters
            if candidate["job_cluster_key"] == task.get("job_cluster_key")
        ]
        if cluster_matches:
            cluster = cluster_matches[0]["new_cluster"]
        else:
            return Response(error=DatabricksError(message="No cluster found for task"))
    return Response(result=cluster)


def _s3_contents_have_all_rollover_logs(contents: List[dict], run_end_time_seconds: float):
    final_rollover_log = contents and next(
        (
            content
            for content in contents
            if Path(content["Key"]).stem in {"eventlog", "eventlog.gz", "eventlog.json.gz"}
        ),
        False,
    )
    return (
        # Related to - https://docs.databricks.com/clusters/configure.html#cluster-log-delivery-1
        # We want to make sure that the final_rollover_log has had data written to it AFTER the run has actually
        # completed. We use this as a signal that Databricks has flushed all event log data to S3, and that we
        # can proceed with the upload + prediction. If this proves to be finicky in some way, we can always
        # wait for the full 5 minutes after the run_end_time_seconds
        final_rollover_log
        and final_rollover_log["LastModified"].timestamp() >= run_end_time_seconds
    )


def _dbfs_directory_has_all_rollover_logs(contents: dict, run_end_time_millis: float):
    files = contents["files"]
    final_rollover_log = contents and next(
        (
            file
            for file in files
            if Path(file["path"]).stem in {"eventlog", "eventlog.gz", "eventlog.json.gz"}
        ),
        False,
    )
    return (
        # Related to - https://docs.databricks.com/clusters/configure.html#cluster-log-delivery-1
        # We want to make sure that the final_rollover_log has had data written to it AFTER the run has actually
        # completed. We use this as a signal that Databricks has flushed all event log data to DBFS, and that we
        # can proceed with the upload + prediction.
        final_rollover_log
        and final_rollover_log["modification_time"] >= run_end_time_millis
    )


def event_log_poll_duration_seconds():
    """Convenience function to aid testing"""
    return 15


def _get_eventlog_from_s3(
    cluster_id: str,
    bucket: str,
    base_filepath: str,
    run_end_time_millis: int,
    poll_duration_seconds: int,
):
    s3 = boto.client("s3")

    # If the event log destination is just a *bucket* without any sub-path, then we don't want to include
    #  a leading `/` in our Prefix (which will make it so that we never actually find the event log), so
    #  we make sure to re-strip our final Prefix
    # TODO - using the spark_context_id might be good here, as we do in the DBFS logic
    prefix = f"{base_filepath}/eventlog/{cluster_id}".strip("/")

    logger.info(f"Looking for eventlogs at location: {prefix}")

    contents = s3.list_objects_v2(Bucket=bucket, Prefix=prefix).get("Contents")
    run_end_time_seconds = run_end_time_millis / 1000
    poll_num_attempts = 0
    poll_max_attempts = 20  # 5 minutes / 15 seconds = 20 attempts
    while (
        not _s3_contents_have_all_rollover_logs(contents, run_end_time_seconds)
        and poll_num_attempts < poll_max_attempts
    ):
        if poll_num_attempts > 0:
            logger.info(
                f"No or incomplete event log data detected - attempting again in {poll_duration_seconds} seconds"
            )
            sleep(poll_duration_seconds)

        contents = s3.list_objects_v2(Bucket=bucket, Prefix=prefix).get("Contents")
        poll_num_attempts += 1

    if contents:
        eventlog_zip = io.BytesIO()
        eventlog_zip_file = zipfile.ZipFile(eventlog_zip, "a", zipfile.ZIP_DEFLATED)

        for content in contents:
            obj = s3.get_object(Bucket=bucket, Key=content["Key"])
            eventlog_zip_file.writestr(content["Key"].split("/")[-1], obj["Body"].read())

        eventlog_zip_file.close()

        return Response(result=eventlog_zip.getvalue())

    return Response(
        error=DatabricksError(
            message=f"No eventlog found at location - {bucket}/{base_filepath} - after {poll_num_attempts * poll_duration_seconds} seconds"
        )
    )


def _get_eventlog_from_dbfs(
    cluster_id: str,
    spark_context_id: str,
    base_filepath: str,
    run_end_time_millis: int,
    poll_duration_seconds: int,
):
    dbx_client = get_default_client()

    prefix = format_dbfs_filepath(f"{base_filepath}/eventlog/")
    root_dir = dbx_client.list_dbfs_directory(prefix)
    eventlog_files = [f for f in root_dir["files"] if f["is_dir"]]
    matching_subdirectory = None

    # For shared clusters, we may find multiple subdirectories under the same root path, in the format -
    #     {cluster_id}_{driver_ip_address}
    # Since DBFS gives us no good filtering mechanism for this, and there isn't always an easy way to get
    #  the driver's IP address for a Run, we can list the subdirectories and look for one containing a path
    #  that ends with this cluster's `spark_context_id`
    while eventlog_files and not matching_subdirectory:
        eventlog_file_metadata = eventlog_files.pop()
        path = eventlog_file_metadata["path"]

        subdir = dbx_client.list_dbfs_directory(path)

        subdir_files = subdir["files"]
        matching_subdirectory = next(
            (subfile for subfile in subdir_files if spark_context_id in subfile["path"]),
            None,
        )

    if matching_subdirectory:
        eventlog_dir = dbx_client.list_dbfs_directory(matching_subdirectory["path"])

        poll_num_attempts = 0
        poll_max_attempts = 20  # 5 minutes / 15 seconds = 20 attempts

        while (
            not _dbfs_directory_has_all_rollover_logs(eventlog_dir, run_end_time_millis)
            and poll_num_attempts < poll_max_attempts
        ):
            if poll_num_attempts > 0:
                logger.info(
                    f"No or incomplete event log data detected - attempting again in {poll_duration_seconds} seconds"
                )
                sleep(poll_duration_seconds)

            eventlog_dir = dbx_client.list_dbfs_directory(matching_subdirectory["path"])
            poll_num_attempts += 1

        eventlog_zip = io.BytesIO()
        eventlog_zip_file = zipfile.ZipFile(eventlog_zip, "a", zipfile.ZIP_DEFLATED)

        eventlog_files = eventlog_dir["files"]
        for eventlog_file_metadata in eventlog_files:
            filename: str = eventlog_file_metadata["path"].split("/")[-1]
            filesize: int = eventlog_file_metadata["file_size"]

            content = read_dbfs_file(eventlog_file_metadata["path"], dbx_client, filesize)

            # Databricks typically leaves the most recent rollover log uncompressed, so we may as well
            #  gzip it before upload
            if not filename.endswith(".gz"):
                content = gzip.compress(content)
                filename += ".gz"

            eventlog_zip_file.writestr(filename, content)

        eventlog_zip_file.close()
        return Response(result=eventlog_zip.getvalue())
    else:
        return Response(
            error=DatabricksError(
                message=f"No eventlog found for cluster-id: {cluster_id} & spark_context_id: {spark_context_id}"
            )
        )


def _get_eventlog(
    cluster_description: dict,
    # Databricks will deliver event logs for separate SparkApplication runs on the same cluster into different
    #  directories based on the `spark_context_id` of the Run.
    run_spark_context_id: str,
    run_end_time_millis: int,
) -> Response[bytes]:
    (log_url, filesystem, bucket, base_cluster_filepath_prefix) = _cluster_log_destination(
        cluster_description
    )
    if not filesystem:
        return Response(error=DatabricksError(message="No eventlog location found for cluster."))

    # Databricks uploads event log data every ~5 minutes to S3 -
    #   https://docs.databricks.com/clusters/configure.html#cluster-log-delivery-1
    # So we will poll this location for *up to* 5 minutes until we see all the eventlog files we are expecting
    # in the S3 bucket
    poll_duration_seconds = event_log_poll_duration_seconds()

    if filesystem == "s3":
        return _get_eventlog_from_s3(
            cluster_id=cluster_description["cluster_id"],
            bucket=bucket,
            base_filepath=base_cluster_filepath_prefix,
            run_end_time_millis=run_end_time_millis,
            poll_duration_seconds=poll_duration_seconds,
        )
    elif filesystem == "dbfs":
        return _get_eventlog_from_dbfs(
            cluster_id=cluster_description["cluster_id"],
            spark_context_id=run_spark_context_id,
            base_filepath=base_cluster_filepath_prefix,
            run_end_time_millis=run_end_time_millis,
            poll_duration_seconds=poll_duration_seconds,
        )
    else:
        return Response(error=DatabricksError(message=f"Unknown log destination: {filesystem}"))


def _get_all_cluster_events(cluster_id: str):
    """Fetches all ClusterEvents for a given Databricks cluster, optionally within a time window.
    Pages will be followed and returned as 1 object
    """

    # Set limit to the maximum allowable value of 500 since we want to fetch all events anyway
    response = get_default_client().get_cluster_events(cluster_id, limit=500)
    responses = [response]

    next_args = response.get("next_page")
    while next_args:
        response = get_default_client().get_cluster_events(**next_args)
        responses.append(response)
        next_args = response.get("next_page")

    all_events = {
        "events": [],
        "total_count": responses[0][
            "total_count"
        ],  # total_count will be the same for all API responses
    }
    for response in responses:
        # Databricks returns cluster events from most recent --> oldest, so our paginated responses will contain
        #  older and older events as we get through them.
        all_events["events"].extend(response["events"])

    return all_events


def _update_monitored_timelines(
    running_instance_ids: Set[str],
    active_timelines_by_id: Dict[str, dict],
) -> Tuple[Dict[str, dict], List[dict]]:
    """
    Shared monitoring method for both Azure and Databricks to reduce complexity.
    Compares the current running instances (keyed by id) to the running
    instance timelines (also keyed by id). Instance timeline elements that are
    still running are updated, while the rest are returned in a "retired" list.
    """

    current_datetime = datetime.now(timezone.utc)
    for id in running_instance_ids:
        if id not in active_timelines_by_id:
            # A new instance in the "running" state has been detected, so add it
            # the dict of running instances and initialize the times.
            logger.info(f"Adding new instance timeline: {id}")
            active_timelines_by_id[id] = {
                "instance_id": id,
                "first_seen_running_time": current_datetime,
                "last_seen_running_time": current_datetime,
            }

        else:
            # If an instance was already in the list of running instances then update
            # then just update the last_seen_running_time.
            active_timelines_by_id[id]["last_seen_running_time"] = current_datetime

    # If an instance in the active timeline is no longer in the running state then
    # it should be moved over the retired timeline list.
    retired_inst_timeline_list = []
    ids_to_retire = set(active_timelines_by_id.keys()).difference(running_instance_ids)
    if ids_to_retire:
        for id in ids_to_retire:
            logger.info(f"Retiring instance: {id}")
            retired_inst_timeline_list.append(active_timelines_by_id.pop(id))

    return active_timelines_by_id, retired_inst_timeline_list


KeyType = TypeVar("KeyType")


def _deep_update(
    mapping: Dict[KeyType, Any], *updating_mappings: Dict[KeyType, Any]
) -> Dict[KeyType, Any]:
    updated_mapping = mapping.copy()
    for updating_mapping in updating_mappings:
        for k, v in updating_mapping.items():
            if k in updated_mapping:
                if isinstance(updated_mapping[k], dict) and isinstance(v, dict):
                    updated_mapping[k] = _deep_update(updated_mapping[k], v)
                elif isinstance(updated_mapping[k], list) and isinstance(v, list):
                    updated_mapping[k] += v
                else:
                    updated_mapping[k] = v
            else:
                updated_mapping[k] = v
    return updated_mapping<|MERGE_RESOLUTION|>--- conflicted
+++ resolved
@@ -216,77 +216,6 @@
     )
 
 
-<<<<<<< HEAD
-def create_submission(
-    plan_type: str,
-    compute_type: str,
-    project_id: str,
-    cluster: dict,
-    cluster_events: dict,
-    instances: List[dict],
-    instance_timelines: List[dict],
-    eventlog: bytes,
-    tasks: List[dict] = None,
-    volumes: dict = None,
-) -> Response[str]:
-    """Create a Databricks Project submission
-
-    :param plan_type: either "Standard", "Premium" or "Enterprise"
-    :type plan_type: str
-    :param compute_type: e.g. "Jobs Compute"
-    :type compute_type: str
-    :param project_id: Sync project ID
-    :type project_id: str
-    :param cluster: The Databricks cluster definition as defined by -
-        https://docs.databricks.com/dev-tools/api/latest/clusters.html#get
-    :type cluster: dict
-    :param cluster_events: All events, including paginated events, for the cluster as defined by -
-        https://docs.databricks.com/dev-tools/api/latest/clusters.html#events
-        If the cluster is a long-running cluster, this should only include events relevant to the time window that a
-        run occurred in.
-    :type cluster_events: dict
-    :param instances: All EC2 Instances that were a part of the cluster. Expects a data format as is returned by
-        `boto3's EC2.describe_instances API <https://boto3.amazonaws.com/v1/documentation/api/latest/reference/services/ec2/client/describe_instances.html>`_
-        Instances should be narrowed to just those instances relevant to the Databricks Run. This can be done by passing
-        a `tag:ClusterId` filter to the describe_instances call like -
-        ``Filters=[{"Name": "tag:ClusterId", "Values": ["my-dbx-clusterid"]}]``
-        If there are multiple pages of instances, all pages should be accumulated into 1 dictionary and passed to this
-        function
-    :type instance: List[dict]
-    :param eventlog: encoded event log zip
-    :type eventlog: bytes
-    :param tasks: The Databricks Tasks associated with the cluster
-    :type tasks: List[dict], optional
-    :param volumes: The EBS volumes that were attached to this cluster
-    :type volumes: List[dict], optional
-    :return: Submission ID
-    :rtype: Response[str]
-    """
-
-    cluster_report = {
-        "plan_type": plan_type,
-        "compute_type": compute_type,
-        "cluster": cluster,
-        "cluster_events": cluster_events,
-        "instances": instances,
-        "instance_timelines": instance_timelines,
-    }
-    if volumes:
-        cluster_report["volumes"] = volumes
-    if tasks:
-        cluster_report["tasks"] = tasks
-
-    return create_project_submission_with_eventlog_bytes(
-        get_default_client().get_platform(),
-        cluster_report,
-        "eventlog.zip",
-        eventlog,
-        project_id,
-    )
-
-
-=======
->>>>>>> fc5f69af
 def create_submission_for_run(
     run_id: str,
     plan_type: str,
