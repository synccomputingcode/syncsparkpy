--- conflicted
+++ resolved
@@ -1138,13 +1138,8 @@
 ) -> Dict[str, Tuple[str, List[dict]]]:
     """Returns a mapping of project IDs to cluster ID-tasks pairs"""
     job_clusters = {c["job_cluster_key"]: c["new_cluster"] for c in run.get("job_clusters", [])}
-<<<<<<< HEAD
-    project_cluster_ids = defaultdict(list)
-    all_cluster_tasks = defaultdict(list)
-=======
     all_project_cluster_tasks = defaultdict(lambda: defaultdict(list))
 
->>>>>>> 4c9b8581
     for task in run["tasks"]:
         if "cluster_instance" in task and (
             not exclude_tasks or task["task_key"] not in exclude_tasks
