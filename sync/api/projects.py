--- conflicted
+++ resolved
@@ -130,11 +130,8 @@
     prediction_preference: Preference = None,
     auto_apply_recs: bool = None,
     prediction_params: dict = None,
-<<<<<<< HEAD
     job_id: str = None,
-=======
     optimize_instance_size=None,
->>>>>>> 39edef75
 ) -> Response[dict]:
     """Updates a project's mutable properties
 
@@ -174,17 +171,14 @@
         project_update["auto_apply_recs"] = auto_apply_recs
     if prediction_params:
         project_update["prediction_params"] = prediction_params
-<<<<<<< HEAD
     if job_id:
         project_update["job_id"] = job_id
-=======
     if cluster_path:
         project_update["cluster_path"] = cluster_path
     if workspace_id:
         project_update["workspace_id"] = workspace_id
     if optimize_instance_size:
         project_update["optimize_instance_size"] = optimize_instance_size
->>>>>>> 39edef75
 
     return Response(
         **get_default_client().update_project(
