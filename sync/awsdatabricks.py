--- conflicted
+++ resolved
@@ -354,6 +354,7 @@
     instance_timelines: list[dict],
     cluster_log_destination: tuple[str, ...] | None = None,
     cluster_report_destination_override: dict[str, str] | None = None,
+    write_function=None
 ) -> bool:
     cluster = get_default_client().get_cluster(cluster_id)
     spark_context_id = cluster.get("spark_context_id")
@@ -385,7 +386,7 @@
     current_insts = _get_ec2_instances(cluster_id, ec2)
     ebs_volumes = _get_ebs_volumes_for_instances(current_insts, ec2)
 
-    write_file = _define_write_file(file_key, filesystem, bucket)
+    write_file = _define_write_file(file_key, filesystem, bucket, write_function)
 
     write_file(
         bytes(
@@ -446,24 +447,9 @@
     kill_on_termination: bool = False,
     write_function=None,
 ) -> None:
-<<<<<<< HEAD
     aws_region_name = DB_CONFIG.aws_region_name
     ec2 = boto.client("ec2", region_name=aws_region_name)
 
-=======
-    (log_url, filesystem, bucket, base_prefix) = cluster_log_destination
-    # If the event log destination is just a *bucket* without any sub-path, then we don't want to include
-    #  a leading `/` in our Prefix (which will make it so that we never actually find the event log), so
-    #  we make sure to re-strip our final Prefix
-    file_key = f"{base_prefix}/sync_data/{spark_context_id}/aws_cluster_info.json".strip("/")
-
-    aws_region_name = DB_CONFIG.aws_region_name
-    ec2 = boto.client("ec2", region_name=aws_region_name)
-
-    write_file = _define_write_file(file_key, filesystem, bucket, write_function)
-
-    all_inst_by_id = {}
->>>>>>> 97fc4596
     active_timelines_by_id = {}
     retired_timelines = []
 
@@ -488,7 +474,7 @@
             all_timelines = retired_timelines + list(active_timelines_by_id.values())
 
             save_cluster_report(
-                cluster_id, all_timelines, cluster_log_destination=cluster_log_destination
+                cluster_id, all_timelines, cluster_log_destination=cluster_log_destination, write_function=write_function
             )
 
             if kill_on_termination:
