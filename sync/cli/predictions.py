import io
from pathlib import Path
from urllib.parse import urlparse

import boto3 as boto
import click
import orjson

from sync.api.predictions import (
    create_prediction,
    create_prediction_with_eventlog_bytes,
    get_prediction,
    get_predictions,
    get_status,
    wait_for_prediction,
)
from sync.cli.util import validate_project
from sync.config import CONFIG
from sync.models import Platform, Preference


@click.group
def predictions():
    """Sync prediction commands"""
    pass


@predictions.command
<<<<<<< HEAD
def platforms():
    """List supported platforms"""
    products_response = get_products()
    if products := products_response.result:
        click.echo(", ".join(products))
=======
@click.argument(
    "platform",
    type=click.Choice(platform for platform in Platform if platform is not Platform.AWS_DATABRICKS),
)
@click.option("-e", "--event-log", metavar="URL/PATH", required=True)
@click.option("-r", "--record", metavar="URL/PATH", required=True)
@click.option("--project", callback=validate_project, help="project/app ID")
@click.option(
    "--preference",
    type=click.Choice(Preference),
    default=CONFIG.default_prediction_preference,
)
@click.pass_context
def generate(
    ctx: click.Context,
    platform: Platform,
    event_log: str,
    record: str,
    project: str,
    preference: Preference,
):
    """Create and retrieve a prediction"""
    parsed_record_arg = urlparse(record)
    match parsed_record_arg.scheme:
        case "":
            with open(record) as record_fobj:
                record = orjson.loads(record_fobj.read())
        case "s3":
            s3 = boto.client("s3")
            record_io = io.BytesIO()
            s3.download_fileobj(
                parsed_record_arg.netloc, parsed_record_arg.path.lstrip("/"), record_io
            )
            record = orjson.loads(record_io.getvalue())
        case _:
            ctx.fail("Unsupported record argument")

    parsed_event_log_loc = urlparse(event_log)
    event_log_path = None
    event_log_url = None
    match parsed_event_log_loc.scheme:
        case "":
            event_log_path = Path(event_log)
        case "s3" | "http" | "https":
            event_log_url = event_log
        case _:
            ctx.fail("Unsupported event log argument")

    if event_log_url:
        response = create_prediction(platform, record, event_log_url, project["id"])
    elif event_log_path:
        with open(event_log_path, "rb") as event_log_fobj:
            response = create_prediction_with_eventlog_bytes(
                platform, record, event_log_path.name, event_log_fobj.read(), project["id"]
            )

    if prediction_id := response.result:
        click.echo(f"Prediction ID: {prediction_id}")
        click.echo("Waiting for result...")
        prediction_response = wait_for_prediction(prediction_id, preference.value)
        if prediction := prediction_response.result:
            click.echo(
                orjson.dumps(
                    prediction,
                    option=orjson.OPT_INDENT_2
                    | orjson.OPT_UTC_Z
                    | orjson.OPT_NAIVE_UTC
                    | orjson.OPT_OMIT_MICROSECONDS,
                )
            )
        else:
            click.echo(str(response.error), err=True)
>>>>>>> 2102cd93
    else:
        click.echo(str(response.error), err=True)


@predictions.command
@click.argument("platform", type=click.Choice(Platform))
@click.option("-e", "--event-log", metavar="URL/PATH", required=True)
@click.option("-r", "--record", metavar="URL/PATH", required=True)
@click.option("-p", "--project", callback=validate_project, help="project/app ID")
@click.pass_context
def create(ctx: click.Context, platform: Platform, event_log: str, record: str, project: str):
    """Create a prediction"""
    parsed_record_arg = urlparse(record)
    match parsed_record_arg.scheme:
        case "":
            with open(record) as record_fobj:
                record = orjson.loads(record_fobj.read())
        case "s3":
            s3 = boto.client("s3")
            record_io = io.BytesIO()
            s3.download_fileobj(
                parsed_record_arg.netloc, parsed_record_arg.path.lstrip("/"), record_io
            )
            record = orjson.loads(record_io.getvalue())
        case _:
            ctx.fail("Unsupported record argument")

    parsed_event_log_loc = urlparse(event_log)
    event_log_path = None
    event_log_url = None
    match parsed_event_log_loc.scheme:
        case "":
            event_log_path = Path(event_log)
        case "s3" | "http" | "https":
            event_log_url = event_log
        case _:
            ctx.fail("Unsupported event log argument")

    if event_log_url:
        response = create_prediction(platform, record, event_log_url, project["id"])
    elif event_log_path:
        with open(event_log_path, "rb") as event_log_fobj:
            response = create_prediction_with_eventlog_bytes(
                platform, record, event_log_path.name, event_log_fobj.read(), project["id"]
            )

    if prediction_id := response.result:
        click.echo(f"Prediction ID: {prediction_id}")
    else:
        click.echo(str(response.error), err=True)


@predictions.command
@click.argument("prediction-id")
def status(prediction_id: str):
    """Get the status of a prediction"""
    click.echo(get_status(prediction_id).result)


@predictions.command
@click.argument("prediction-id")
@click.option(
    "-p",
    "--preference",
    type=click.Choice(Preference),
    default=CONFIG.default_prediction_preference,
)
def get(prediction_id: str, preference: Preference):
    """Retrieve a prediction"""
    response = get_prediction(prediction_id, preference.value)
    click.echo(
        orjson.dumps(
            response.result,
            option=orjson.OPT_INDENT_2
            | orjson.OPT_UTC_Z
            | orjson.OPT_NAIVE_UTC
            | orjson.OPT_OMIT_MICROSECONDS,
        )
    )


@predictions.command
@click.option("--platform", type=click.Choice(Platform))
@click.option("--project", callback=validate_project, help="project/app ID")
def list(platform: Platform, project: dict = None):
    """List predictions"""
    response = get_predictions(
        product=platform.value if platform else None, project_id=project["id"]
    )
    if predictions := response.result:
        click.echo_via_pager(
            f"{p['created_at']} {p['prediction_id']} ({p.get('project_id', 'not part of a project'):^36}): {p['application_name']}\n"
            for p in predictions
        )
    else:
        click.echo(str(response.error), err=True)<|MERGE_RESOLUTION|>--- conflicted
+++ resolved
@@ -26,19 +26,12 @@
 
 
 @predictions.command
-<<<<<<< HEAD
-def platforms():
-    """List supported platforms"""
-    products_response = get_products()
-    if products := products_response.result:
-        click.echo(", ".join(products))
-=======
 @click.argument(
     "platform",
     type=click.Choice(platform for platform in Platform if platform is not Platform.AWS_DATABRICKS),
 )
 @click.option("-e", "--event-log", metavar="URL/PATH", required=True)
-@click.option("-r", "--record", metavar="URL/PATH", required=True)
+@click.option("-r", "--report", metavar="URL/PATH", required=True)
 @click.option("--project", callback=validate_project, help="project/app ID")
 @click.option(
     "--preference",
@@ -50,25 +43,25 @@
     ctx: click.Context,
     platform: Platform,
     event_log: str,
-    record: str,
+    report: str,
     project: str,
     preference: Preference,
 ):
     """Create and retrieve a prediction"""
-    parsed_record_arg = urlparse(record)
-    match parsed_record_arg.scheme:
+    parsed_report_arg = urlparse(report)
+    match parsed_report_arg.scheme:
         case "":
-            with open(record) as record_fobj:
-                record = orjson.loads(record_fobj.read())
+            with open(report) as report_fobj:
+                report = orjson.loads(report_fobj.read())
         case "s3":
             s3 = boto.client("s3")
-            record_io = io.BytesIO()
+            report_io = io.BytesIO()
             s3.download_fileobj(
-                parsed_record_arg.netloc, parsed_record_arg.path.lstrip("/"), record_io
+                parsed_report_arg.netloc, parsed_report_arg.path.lstrip("/"), report_io
             )
-            record = orjson.loads(record_io.getvalue())
+            report = orjson.loads(report_io.getvalue())
         case _:
-            ctx.fail("Unsupported record argument")
+            ctx.fail("Unsupported report argument")
 
     parsed_event_log_loc = urlparse(event_log)
     event_log_path = None
@@ -82,11 +75,11 @@
             ctx.fail("Unsupported event log argument")
 
     if event_log_url:
-        response = create_prediction(platform, record, event_log_url, project["id"])
+        response = create_prediction(platform, report, event_log_url, project["id"])
     elif event_log_path:
         with open(event_log_path, "rb") as event_log_fobj:
             response = create_prediction_with_eventlog_bytes(
-                platform, record, event_log_path.name, event_log_fobj.read(), project["id"]
+                platform, report, event_log_path.name, event_log_fobj.read(), project["id"]
             )
 
     if prediction_id := response.result:
@@ -105,7 +98,6 @@
             )
         else:
             click.echo(str(response.error), err=True)
->>>>>>> 2102cd93
     else:
         click.echo(str(response.error), err=True)
 
@@ -113,25 +105,25 @@
 @predictions.command
 @click.argument("platform", type=click.Choice(Platform))
 @click.option("-e", "--event-log", metavar="URL/PATH", required=True)
-@click.option("-r", "--record", metavar="URL/PATH", required=True)
+@click.option("-r", "--report", metavar="URL/PATH", required=True)
 @click.option("-p", "--project", callback=validate_project, help="project/app ID")
 @click.pass_context
-def create(ctx: click.Context, platform: Platform, event_log: str, record: str, project: str):
+def create(ctx: click.Context, platform: Platform, event_log: str, report: str, project: str):
     """Create a prediction"""
-    parsed_record_arg = urlparse(record)
-    match parsed_record_arg.scheme:
+    parsed_report_arg = urlparse(report)
+    match parsed_report_arg.scheme:
         case "":
-            with open(record) as record_fobj:
-                record = orjson.loads(record_fobj.read())
+            with open(report) as report_fobj:
+                report = orjson.loads(report_fobj.read())
         case "s3":
             s3 = boto.client("s3")
-            record_io = io.BytesIO()
+            report_io = io.BytesIO()
             s3.download_fileobj(
-                parsed_record_arg.netloc, parsed_record_arg.path.lstrip("/"), record_io
+                parsed_report_arg.netloc, parsed_report_arg.path.lstrip("/"), report_io
             )
-            record = orjson.loads(record_io.getvalue())
+            report = orjson.loads(report_io.getvalue())
         case _:
-            ctx.fail("Unsupported record argument")
+            ctx.fail("Unsupported report argument")
 
     parsed_event_log_loc = urlparse(event_log)
     event_log_path = None
@@ -145,11 +137,11 @@
             ctx.fail("Unsupported event log argument")
 
     if event_log_url:
-        response = create_prediction(platform, record, event_log_url, project["id"])
+        response = create_prediction(platform, report, event_log_url, project["id"])
     elif event_log_path:
         with open(event_log_path, "rb") as event_log_fobj:
             response = create_prediction_with_eventlog_bytes(
-                platform, record, event_log_path.name, event_log_fobj.read(), project["id"]
+                platform, report, event_log_path.name, event_log_fobj.read(), project["id"]
             )
 
     if prediction_id := response.result:
